--- conflicted
+++ resolved
@@ -694,18 +694,10 @@
         self.cleanup()
 
     @with_configuration_guard
-<<<<<<< HEAD
     def _send_commands_with_configuration_guard(self, commands: List[str]) -> None:
         cmd_str = ";".join(commands)
         self.device.send_cmd(cmd_str)
 
-=======
-    def _execute_multiple_commands_with_config_guard(self, commands: List[str]):
-        cmd_str = ";".join(commands)
-        self.device.send_cmd(cmd_str)
-
-    @with_configuration_guard
->>>>>>> 06a33bcc
     def set_volatile_parameters(self, program_name: str, parameters: Mapping[str, Parameter]) -> None:
         """Set the values of parameters which were marked as volatile on program creation."""
         # TODO: Add documentation, increase readability
@@ -736,19 +728,11 @@
                                                                   entry.repetition_count, entry.jump_flag))
                 else:
                     table_num, step_num = position
-<<<<<<< HEAD
                     commands.append(":SEQ:SEL{}".format(table_num + 2))
                     commands.append(":SEQ:DEF{},{},{},{}".format(step_num,
                                                                  waveform_to_segment_index[entry.element_id] + 1,
                                                                  entry.repetition_count, entry.jump_flag))
             self._send_commands_with_configuration_guard(commands)
-=======
-                    commands.append(":SEQ:SEL {}".format(table_num + 2))
-                    commands.append(":SEQ:DEF {},{},{},{}".format(step_num,
-                                                                  waveform_to_segment_index[entry.element_id] + 1,
-                                                                  entry.repetition_count, entry.jump_flag))
-            self._execute_multiple_commands_with_config_guard(commands)
->>>>>>> 06a33bcc
 
     def set_marker_state(self, marker: int, active: bool) -> None:
         """Sets the marker state of this channel pair.
