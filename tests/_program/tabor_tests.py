import unittest
import itertools
import numpy as np
from unittest import mock

try:
    import pytabor
except ImportError:
    pytabor = None

from teawg import model_properties_dict

from qupulse._program.tabor import TaborException, TaborProgram, \
<<<<<<< HEAD
    TaborSegment, TaborSequencing, PlottableProgram, TableDescription, TableEntry, make_combined_wave
from qupulse._program._loop import MultiChannelProgram, Loop
from qupulse._program.instructions import InstructionBlock
=======
    TaborSegment, TaborSequencing, PlottableProgram, TableDescription, make_combined_wave, TableEntry
from qupulse._program._loop import Loop
>>>>>>> 891979c4
from qupulse.hardware.util import voltage_to_uint16
from qupulse.utils.types import TimeType
from qupulse.expressions import ExpressionScalar
from qupulse.pulses.parameters import MappedParameter, ConstantParameter

from tests.pulses.sequencing_dummies import DummyWaveform
from tests._program.loop_tests import LoopTests, WaveformGenerator

from tests.hardware import dummy_modules


class PlottableProgramTests(unittest.TestCase):
    def setUp(self):
        self.ch_a = [np.arange(16, dtype=np.uint16),      np.arange(32, 64, dtype=np.uint16)]
        self.ch_b = [1000 + np.arange(16, dtype=np.uint16),  1000 + np.arange(32, 64, dtype=np.uint16)]

        self.marker_a = [np.ones(8, bool), np.array([0, 1]*8, dtype=bool)]
        self.marker_b = [np.array([0, 0, 0, 1]*2, bool), np.array([1, 0, 1, 1] * 4, dtype=bool)]

        self.segments = [TaborSegment.from_sampled(ch_a, ch_b, marker_a, marker_b)
                         for ch_a, ch_b, marker_a, marker_b in zip(self.ch_a, self.ch_b, self.marker_a, self.marker_b)]

        self.sequencer_tables = [[(1, 1, 0), (1, 2, 0)],
                                 [(1, 1, 0), (2, 2, 0), (1, 1, 0)]]
        self.adv_sequencer_table = [(1, 1, 0), (1, 2, 0), (2, 1, 0)]

        self.read_segments = [segment.get_as_binary() for segment in self.segments]
        self.read_sequencer_tables = [(np.array([1, 1]),
                                       np.array([1, 2]),
                                       np.array([0, 0])),

                                      (np.array([1, 2, 1]),
                                       np.array([1, 2, 1]),
                                       np.array([0, 0, 0]))]
        self.read_adv_sequencer_table = (np.array([1, 1, 2]),
                                         np.array([1, 2, 1]),
                                         np.array([0, 0, 0]))

        self.selection_order = [0, 1,
                                0, 1, 1, 0,
                                0, 1, 0, 1]
        self.selection_order_without_repetition = [0, 1,
                                                   0, 1, 0,
                                                   0, 1, 0, 1]

    def test_init(self):
        prog = PlottableProgram(self.segments, self.sequencer_tables, self.adv_sequencer_table)
        np.testing.assert_equal(self.segments, prog._segments)
        self.assertEqual(self.sequencer_tables, prog._sequence_tables)
        self.assertEqual(self.adv_sequencer_table, prog._advanced_sequence_table)

    def test_from_read_data(self):
        prog = PlottableProgram.from_read_data(self.read_segments,
                                               self.read_sequencer_tables,
                                               self.read_adv_sequencer_table)
        self.assertEqual(self.segments, prog._segments)
        self.assertEqual(self.sequencer_tables, prog._sequence_tables)
        self.assertEqual(self.adv_sequencer_table, prog._advanced_sequence_table)

    def test_iter(self):
        prog = PlottableProgram(self.segments, self.sequencer_tables, self.adv_sequencer_table)

        ch = itertools.chain.from_iterable(self.ch_a[idx] for idx in self.selection_order)
        ch_0 = np.fromiter(ch, dtype=np.uint16)
        ch_1 = ch_0 + 1000

        for expected, found in zip(ch_0, prog.iter_samples(0, True, True)):
            self.assertEqual(expected, found)

        for expected, found in zip(ch_1, prog.iter_samples(1, True, True)):
            self.assertEqual(expected, found)

    def test_get_advanced_sequence_table(self):
        adv_seq = [(1, 1, 1)] + self.adv_sequencer_table + [(1, 1, 0)]
        prog = PlottableProgram(self.segments, self.sequencer_tables, adv_seq)

        self.assertEqual(prog._get_advanced_sequence_table(), self.adv_sequencer_table)
        self.assertEqual(prog._get_advanced_sequence_table(with_first_idle=True),
                         [(1, 1, 1)] + self.adv_sequencer_table)

        self.assertEqual(prog._get_advanced_sequence_table(with_first_idle=True, with_last_idles=True),
                         adv_seq)

    def test_builtint_conversion(self):
        prog = PlottableProgram(self.segments, self.sequencer_tables, self.adv_sequencer_table)

        prog = PlottableProgram.from_builtin(prog.to_builtin())

        np.testing.assert_equal(self.segments, prog._segments)
        self.assertEqual(self.sequencer_tables, prog._sequence_tables)
        self.assertEqual(self.adv_sequencer_table, prog._advanced_sequence_table)

    def test_eq(self):
        prog1 = PlottableProgram(self.segments, self.sequencer_tables, self.adv_sequencer_table)

        prog2 = PlottableProgram(self.segments, self.sequencer_tables, self.adv_sequencer_table)

        self.assertEqual(prog1, prog2)

    def test_get_waveforms(self):
        prog = PlottableProgram(self.segments, self.sequencer_tables, self.adv_sequencer_table)

        # omit first wave
        expected_waveforms_0 = [self.ch_a[idx] for idx in self.selection_order_without_repetition]
        expected_waveforms_1 = [self.ch_b[idx] for idx in self.selection_order_without_repetition]

        np.testing.assert_equal(expected_waveforms_0, prog.get_waveforms(0))
        np.testing.assert_equal(expected_waveforms_1, prog.get_waveforms(1))

        expected_waveforms_0_marker = [self.segments[idx].data_a for idx in self.selection_order_without_repetition]
        expected_waveforms_1_marker = [self.segments[idx].data_b for idx in self.selection_order_without_repetition]

        np.testing.assert_equal(expected_waveforms_0_marker, prog.get_waveforms(0, with_marker=True))
        np.testing.assert_equal(expected_waveforms_1_marker, prog.get_waveforms(1, with_marker=True))

    def test_get_repetitions(self):
        prog = PlottableProgram(self.segments, self.sequencer_tables, self.adv_sequencer_table)

        expected_repetitions = [1, 1, 1, 2, 1, 1, 1, 1, 1]
        np.testing.assert_equal(expected_repetitions, prog.get_repetitions())

    def test_get_as_single_waveform(self):
        prog = PlottableProgram(self.segments, self.sequencer_tables, self.adv_sequencer_table)

        expected_single_waveform_0 = np.fromiter(prog.iter_samples(0), dtype=np.uint16)
        expected_single_waveform_1 = np.fromiter(prog.iter_samples(1), dtype=np.uint16)

        np.testing.assert_equal(prog.get_as_single_waveform(0), expected_single_waveform_0)
        np.testing.assert_equal(prog.get_as_single_waveform(1), expected_single_waveform_1)


class TaborProgramTests(unittest.TestCase):
    """This test looks very messy because it was adapted multiple times to code changes while trying to keep the
    test-case similar."""

    def __init__(self, *args, **kwargs):
        super().__init__(*args, **kwargs)

    def setUp(self) -> None:
        self.instr_props = model_properties_dict['WX2184C'].copy()
        self.program_entry_kwargs = dict(amplitudes=(1., 1.),
                                         offsets=(0., 0.),
                                         voltage_transformations=(mock.Mock(wraps=lambda x: x),
                                                                  mock.Mock(wraps=lambda x: x)),
                                         sample_rate=TimeType.from_fraction(192, 1),
                                         mode=None
                                         )

    @property
    def waveform_data_generator(self):
        return itertools.cycle([np.linspace(-0.5, 0.5, num=192),
                                                        np.concatenate((np.linspace(-0.5, 0.5, num=96),
                                                                        np.linspace(0.5, -0.5, num=96))),
                                                        -0.5*np.cos(np.linspace(0, 2*np.pi, num=192))])

    @property
    def root_loop(self):
        return LoopTests.get_test_loop(WaveformGenerator(num_channels=2,
                                                         waveform_data_generator=self.waveform_data_generator,
                                                         duration_generator=itertools.repeat(1)))

    def test_init(self):
        prog = self.root_loop
        tabor_program = TaborProgram(prog, self.instr_props, ('A', None), (None, None), **self.program_entry_kwargs)

        self.assertEqual(tabor_program.channels, ('A', None))
        self.assertEqual(tabor_program.markers, (None, None))
        self.assertIs(prog, tabor_program.program)
        self.assertIs(self.instr_props, tabor_program._device_properties)
        self.assertEqual(frozenset('A'), tabor_program._used_channels)
        self.assertEqual(TaborSequencing.ADVANCED, tabor_program._mode)

        with self.assertRaises(KeyError):
            # C not in prog
            TaborProgram(prog, self.instr_props, ('A', 'C'), (None, None), **self.program_entry_kwargs)

        with self.assertRaises(TaborException):
            TaborProgram(prog, self.instr_props, ('A', 'B'), (None, None, None), **self.program_entry_kwargs)
        with self.assertRaises(TaborException):
            TaborProgram(prog, self.instr_props, ('A', 'B', 'C'), (None, None), **self.program_entry_kwargs)

    def test_depth_0_single_waveform(self):
        program = Loop(waveform=DummyWaveform(defined_channels={'A'}, duration=1), repetition_count=3)

        t_program = TaborProgram(program, channels=(None, 'A'), markers=(None, None),
                                 device_properties=self.instr_props, **self.program_entry_kwargs)

        self.assertEqual(t_program.waveform_mode, TaborSequencing.SINGLE)

        self.assertEqual(t_program.get_sequencer_tables(), [[(TableDescription(3, 0, 0), None)]])
        self.assertEqual(t_program.get_advanced_sequencer_table(), [TableDescription(1, 1, 0)])

    def test_depth_1_single_waveform(self):
        program = Loop(children=[Loop(waveform=DummyWaveform(defined_channels={'A'}, duration=1), repetition_count=3)],
                       repetition_count=1)

        t_program = TaborProgram(program, channels=(None, 'A'), markers=(None, None),
                                 device_properties=self.instr_props, **self.program_entry_kwargs)

        self.assertEqual(t_program.waveform_mode, TaborSequencing.SINGLE)

        self.assertEqual(t_program.get_sequencer_tables(), [[(TableDescription(3, 0, 0), None)]])
        self.assertEqual(t_program.get_advanced_sequencer_table(), [TableDescription(1, 1, 0)])

    def test_depth_1_single_sequence(self):
        program = Loop(children=[Loop(waveform=DummyWaveform(defined_channels={'A'}, duration=1), repetition_count=3),
                                 Loop(waveform=DummyWaveform(defined_channels={'A'}, duration=1), repetition_count=4)],
                       repetition_count=1)

        t_program = TaborProgram(program, channels=(None, 'A'), markers=(None, None),
                                 device_properties=self.instr_props, **self.program_entry_kwargs)

        self.assertEqual(t_program.waveform_mode, TaborSequencing.SINGLE)

        self.assertEqual(t_program.get_sequencer_tables(), [[(TableDescription(3, 0, 0), None),
                                                             (TableDescription(4, 1, 0), None)]])
        self.assertEqual(t_program.get_advanced_sequencer_table(), [TableDescription(1, 1, 0)])

    def test_depth_1_single_sequence_2(self):
        """Use the same wf twice"""
        wf_1 = DummyWaveform(defined_channels={'A'}, duration=1)
        wf_2 = DummyWaveform(defined_channels={'A'}, duration=1)

        program = Loop(children=[Loop(waveform=wf_1, repetition_count=3),
                                 Loop(waveform=wf_2, repetition_count=4),
                                 Loop(waveform=wf_1, repetition_count=1)],
                       repetition_count=1)

        t_program = TaborProgram(program, channels=(None, 'A'), markers=(None, None),
                                 device_properties=self.instr_props, **self.program_entry_kwargs)

        self.assertEqual(t_program.waveform_mode, TaborSequencing.SINGLE)

        self.assertEqual(t_program.get_sequencer_tables(), [[(TableDescription(3, 0, 0), None),
                                                             (TableDescription(4, 1, 0), None),
                                                             (TableDescription(1, 0, 0), None)]])
        self.assertEqual(t_program.get_advanced_sequencer_table(), [TableDescription(1, 1, 0)])

    def test_depth_1_advanced_sequence_unroll(self):
        wf_1 = DummyWaveform(defined_channels={'A'}, duration=1)
        wf_2 = DummyWaveform(defined_channels={'A'}, duration=1)

        program = Loop(children=[Loop(waveform=wf_1, repetition_count=3),
                                 Loop(waveform=wf_2, repetition_count=4)],
                       repetition_count=5)

        t_program = TaborProgram(program, channels=(None, 'A'), markers=(None, None),
                                 device_properties=self.instr_props, **self.program_entry_kwargs)

        self.assertEqual(t_program.waveform_mode, TaborSequencing.ADVANCED)

        # partial unroll of the last segment
        self.assertEqual(t_program.get_sequencer_tables(), [[(TableDescription(3, 0, 0), None),
                                                             (TableDescription(3, 1, 0), None),
                                                             (TableDescription(1, 1, 0), None)]])
        self.assertEqual(t_program.get_advanced_sequencer_table(), [TableEntry(5, 1, 0)])

    def test_depth_1_advanced_sequence(self):
        wf_1 = DummyWaveform(defined_channels={'A'}, duration=1)
        wf_2 = DummyWaveform(defined_channels={'A'}, duration=1)

        program = Loop(children=[Loop(waveform=wf_1, repetition_count=3),
                                 Loop(waveform=wf_2, repetition_count=4),
                                 Loop(waveform=wf_1, repetition_count=1)],
                       repetition_count=5)

        t_program = TaborProgram(program, channels=(None, 'A'), markers=(None, None),
                                 device_properties=self.instr_props, **self.program_entry_kwargs)

        self.assertEqual(t_program.waveform_mode, TaborSequencing.ADVANCED)

        # partial unroll of the last segment
        self.assertEqual(t_program.get_sequencer_tables(), [[(TableDescription(3, 0, 0), None),
                                                             (TableDescription(4, 1, 0), None),
                                                             (TableDescription(1, 0, 0), None)]])
        self.assertEqual(t_program.get_advanced_sequencer_table(), [TableEntry(5, 1, 0)])

    def test_advanced_sequence_exceptions(self):
        temp_properties = self.instr_props.copy()
        temp_properties['max_seq_len'] = 5

        program = Loop(children=[Loop(waveform=DummyWaveform(defined_channels={'A'}, duration=1), repetition_count=1)
                                 for _ in range(temp_properties['max_seq_len']+1)],
                       repetition_count=2)
        with self.assertRaises(TaborException):
            TaborProgram(program.copy_tree_structure(), channels=(None, 'A'), markers=(None, None),
                         device_properties=temp_properties, **self.program_entry_kwargs)

        temp_properties['min_seq_len'] = 100
        temp_properties['max_seq_len'] = 120
        with self.assertRaises(TaborException) as exception:
            TaborProgram(program.copy_tree_structure(), channels=(None, 'A'), markers=(None, None),
                         device_properties=temp_properties, **self.program_entry_kwargs)
        self.assertEqual(str(exception.exception), 'The algorithm is not smart enough '
                                                   'to make this sequence table longer')

        program = Loop(children=[Loop(children=[Loop(waveform=DummyWaveform(defined_channels={'A'}, duration=1)),
                                                Loop(waveform=DummyWaveform(defined_channels={'A'}, duration=1))]),
                                 Loop(children=[Loop(waveform=DummyWaveform(defined_channels={'A'}, duration=1)),
                                                Loop(waveform=DummyWaveform(defined_channels={'A'}, duration=1))])
                                 ])
        with self.assertRaises(TaborException) as exception:
            TaborProgram(program.copy_tree_structure(), channels=(None, 'A'), markers=(None, None),
                         device_properties=temp_properties, **self.program_entry_kwargs)
        self.assertEqual(str(exception.exception), 'The algorithm is not smart enough '
                                                   'to make this sequence table longer')

    def test_sampled_segments(self):
        def my_gen(gen):
            alternating_on_off = itertools.cycle((np.ones(192), np.zeros(192)))
            chan_gen = gen
            while True:
                for _ in range(2):
                    yield next(chan_gen)
                yield next(alternating_on_off)[::2]
                yield np.zeros(192)[::2]

        with self.assertRaisesRegex(ValueError, "non integer length"):
            root_loop = LoopTests.get_test_loop(WaveformGenerator(
                waveform_data_generator=my_gen(self.waveform_data_generator),
                duration_generator=itertools.repeat(1/200),
                num_channels=4))

            TaborProgram(root_loop, self.instr_props, ('A', 'B'), (None, None), **self.program_entry_kwargs)

        root_loop = LoopTests.get_test_loop(WaveformGenerator(
            waveform_data_generator=my_gen(self.waveform_data_generator),
            duration_generator=itertools.repeat(1),
            num_channels=4))

        prog = TaborProgram(root_loop, self.instr_props, ('A', 'B'), (None, None), **self.program_entry_kwargs)

        sampled, sampled_length = prog.get_sampled_segments()

        self.assertEqual(len(sampled), 3)

        prog = TaborProgram(root_loop, self.instr_props, ('A', 'B'), ('C', None), **self.program_entry_kwargs)
        sampled, sampled_length = prog.get_sampled_segments()
        self.assertEqual(len(sampled), 6)

        iteroe = my_gen(self.waveform_data_generator)
        for i, sampled_seg in enumerate(sampled):
            data = [next(iteroe) for _ in range(4)]
            data = (voltage_to_uint16(data[0], 1., 0., 14), voltage_to_uint16(data[1], 1., 0., 14), data[2], data[3])
            if i % 2 == 0:
                np.testing.assert_equal(sampled_seg.marker_a, np.ones(192, dtype=np.uint16)[::2])
            else:
                np.testing.assert_equal(sampled_seg.marker_a, np.zeros(192, dtype=np.uint16)[::2])
            np.testing.assert_equal(sampled_seg.marker_b, np.zeros(192, dtype=np.uint16)[::2])

            np.testing.assert_equal(sampled_seg.ch_a, data[0])
            np.testing.assert_equal(sampled_seg.ch_b, data[1])

    def test_update_volatile_parameters_with_depth1(self):
        parameters = {'seq': ConstantParameter(10), 'not': ConstantParameter(13)}
        seq = MappedParameter(ExpressionScalar('seq'), {'seq': ConstantParameter(3)})

        wf_1 = DummyWaveform(defined_channels={'A'}, duration=1)
        wf_2 = DummyWaveform(defined_channels={'A'}, duration=1)

        program = Loop(children=[Loop(waveform=wf_1, repetition_count=seq.get_value(), repetition_parameter=seq),
                                 Loop(waveform=wf_2, repetition_count=4),
                                 Loop(waveform=wf_1, repetition_count=1)],
                       repetition_count=1)

        t_program = TaborProgram(program, channels=(None, 'A'), markers=(None, None),
                                 device_properties=self.instr_props, **self.program_entry_kwargs)

        self.assertEqual(t_program.get_sequencer_tables(), [[(TableDescription(3, 0, 0), seq),
                                                             (TableDescription(4, 1, 0), None),
                                                             (TableDescription(1, 0, 0), None)]])
        self.assertEqual(t_program.get_advanced_sequencer_table(), [TableDescription(1, 1, 0)])

        modifications = t_program.update_volatile_parameters(parameters)

        expected_seq = MappedParameter(ExpressionScalar('seq'), {'seq': ConstantParameter(10)})
        expected_modifications = {(0, 0): TableDescription(10, 0, 0)}

        self.assertEqual(t_program.get_sequencer_tables(), [[(TableDescription(10, 0, 0), expected_seq),
                                                             (TableDescription(4, 1, 0), None),
                                                             (TableDescription(1, 0, 0), None)]])
        self.assertEqual(t_program.get_advanced_sequencer_table(), [TableDescription(1, 1, 0)])
        self.assertEqual(modifications, expected_modifications)

    def test_update_volatile_parameters_with_depth2(self):
        parameters = {'seq': ConstantParameter(10), 'aseq': ConstantParameter(2), 'not': ConstantParameter(13)}
        seq = MappedParameter(ExpressionScalar('seq'), {'seq': ConstantParameter(3)})
        aseq = MappedParameter(ExpressionScalar('aseq'), {'aseq': ConstantParameter(5)})

        wf_1 = DummyWaveform(defined_channels={'A'}, duration=1)
        wf_2 = DummyWaveform(defined_channels={'A'}, duration=1)

        program = Loop(children=[Loop(children=[Loop(waveform=wf_1, repetition_count=seq.get_value(),
                                                     repetition_parameter=seq),
                                                Loop(waveform=wf_2, repetition_count=4),
                                                Loop(waveform=wf_1, repetition_count=2)],
                                      repetition_count=4),
                                 Loop(children=[Loop(waveform=wf_2, repetition_count=5),
                                                Loop(waveform=wf_1, repetition_count=seq.get_value(),
                                                     repetition_parameter=seq),
                                                Loop(waveform=wf_2, repetition_count=5)],
                                      repetition_count=aseq.get_value(), repetition_parameter=aseq)],
                       repetition_count=1)

        t_program = TaborProgram(program, channels=(None, 'A'), markers=(None, None),
                                 device_properties=self.instr_props, **self.program_entry_kwargs)

        self.assertEqual(t_program.get_sequencer_tables(), [[(TableDescription(3, 0, 0), seq),
                                                             (TableDescription(4, 1, 0), None),
                                                             (TableDescription(2, 0, 0), None)],
                                                            [(TableDescription(5, 1, 0), None),
                                                             (TableDescription(3, 0, 0), seq),
                                                             (TableDescription(5, 1, 0), None)]
                                                            ])
        self.assertEqual(t_program.get_advanced_sequencer_table(), [TableEntry(4, 1, 0), TableEntry(5, 2, 0)])

        modifications = t_program.update_volatile_parameters(parameters)

        expected_seq = MappedParameter(ExpressionScalar('seq'), {'seq': ConstantParameter(10)})
        expected_modifications = {(0, 0): TableDescription(10, 0, 0), (1, 1): TableDescription(10, 0, 0),
                                  1: TableEntry(2, 2, 0)}

        self.assertEqual(t_program.get_sequencer_tables(), [[(TableDescription(10, 0, 0), expected_seq),
                                                             (TableDescription(4, 1, 0), None),
                                                             (TableDescription(2, 0, 0), None)],
                                                            [(TableDescription(5, 1, 0), None),
                                                             (TableDescription(10, 0, 0), expected_seq),
                                                             (TableDescription(5, 1, 0), None)]
                                                            ])
        self.assertEqual(t_program.get_advanced_sequencer_table(), [TableEntry(4, 1, 0), TableEntry(2, 2, 0)])
        self.assertEqual(modifications, expected_modifications)


class TaborSegmentTests(unittest.TestCase):
    @staticmethod
    def assert_from_sampled_consistent(ch_a, ch_b, marker_a, marker_b):
        ts = TaborSegment.from_sampled(ch_a=ch_a, ch_b=ch_b, marker_a=marker_a, marker_b=marker_b)
        np.testing.assert_equal(ts.ch_a, ch_a)
        np.testing.assert_equal(ts.ch_b, ch_b)
        np.testing.assert_equal(ts.marker_a, marker_a != 0)
        np.testing.assert_equal(ts.marker_b, marker_b != 0)
        return ts

    def test_from_sampled(self):
        with self.assertRaisesRegex(TaborException, 'Empty'):
            TaborSegment.from_sampled(None, None, None, None)
        with self.assertRaisesRegex(TaborException, 'same length'):
            TaborSegment.from_sampled(np.zeros(16, dtype=np.uint16), np.zeros(32, dtype=np.uint16), None, None)

        ch_a = np.asarray(100 + np.arange(192), dtype=np.uint16)
        ch_b = np.asarray(1000 + np.arange(192), dtype=np.uint16)

        marker_a = np.ones(192 // 2, dtype=bool)
        marker_b = np.arange(192 // 2, dtype=np.uint16)

        self.assert_from_sampled_consistent(ch_a=ch_a, ch_b=ch_b, marker_a=marker_a, marker_b=marker_b)

    def test_num_points(self):
        self.assertEqual(TaborSegment.from_sampled(np.zeros(32, dtype=np.uint16), np.zeros(32, dtype=np.uint16),
                                                   None, None).num_points, 32)

    def test_data_a(self):
        ch_a = np.asarray(100 + np.arange(32), dtype=np.uint16)
        ch_b = np.asarray(1000 + np.arange(32), dtype=np.uint16)

        marker_a = np.ones(16, dtype=bool)
        marker_b = np.asarray(list(range(5)) + list(range(6)) + list(range(5)), dtype=np.uint16)

        on = 1 << 14
        off = 0
        marker_a_data = np.asarray([0]*8 + [on]*8 +
                                   [0]*8 + [on]*8, dtype=np.uint16)

        on = 1 << 15
        off = 0
        marker_b_data = np.asarray([0]*8 + [off] + [on]*4 + [off] + [on]*2 +
                                   [0]*8 + [on]*3 + [off] + [on]*4)

        ts = TaborSegment.from_sampled(ch_a=ch_a, ch_b=ch_b, marker_a=None, marker_b=None)
        np.testing.assert_equal(ts.data_a, ch_a)

        ts = TaborSegment.from_sampled(ch_a=ch_a, ch_b=ch_b, marker_a=marker_a, marker_b=None)
        expected_data = ch_a + marker_a_data
        np.testing.assert_equal(ts.data_a, expected_data)

        ts = TaborSegment.from_sampled(ch_a=ch_a, ch_b=ch_b, marker_a=None, marker_b=marker_b)
        expected_data = ch_a + marker_b_data
        np.testing.assert_equal(ts.data_a, expected_data)

        ts = TaborSegment.from_sampled(ch_a=ch_a, ch_b=ch_b, marker_a=marker_a, marker_b=marker_b)
        expected_data = ch_a + marker_b_data + marker_a_data
        np.testing.assert_equal(ts.data_a, expected_data)

    def test_data_b(self):
        ch_a = np.asarray(100 + np.arange(16), dtype=np.uint16)
        ch_b = np.asarray(1000 + np.arange(16), dtype=np.uint16)

        marker_a = np.ones(8, dtype=bool)
        marker_b = np.arange(8, dtype=np.uint16)

        ts = self.assert_from_sampled_consistent(ch_a=ch_a, ch_b=ch_b, marker_a=marker_a, marker_b=marker_b)
        np.testing.assert_equal(ts.ch_b, ts.data_b)

    def test_from_binary_segment(self):
        ch_a = np.asarray(100 + np.arange(32), dtype=np.uint16)
        ch_b = np.asarray(1000 + np.arange(32), dtype=np.uint16)

        marker_a = np.ones(16, dtype=bool)
        marker_b = np.asarray(list(range(5)) + list(range(6)) + list(range(5)), dtype=np.uint16)

        segment = TaborSegment.from_sampled(ch_a=ch_a, ch_b=ch_b, marker_a=marker_a, marker_b=marker_b)

        binary = segment.get_as_binary()

        reconstructed = TaborSegment.from_binary_segment(binary)

        self.assertEqual(segment, reconstructed)

    def test_from_binary_data(self):
        ch_a = np.asarray(100 + np.arange(32), dtype=np.uint16)
        ch_b = np.asarray(1000 + np.arange(32), dtype=np.uint16)

        marker_a = np.ones(16, dtype=bool)
        marker_b = np.asarray(list(range(5)) + list(range(6)) + list(range(5)), dtype=np.uint16)

        segment = TaborSegment.from_sampled(ch_a=ch_a, ch_b=ch_b, marker_a=marker_a, marker_b=marker_b)

        data_a = segment.data_a
        data_b = segment.data_b

        reconstructed = TaborSegment.from_binary_data(data_a, data_b)

        self.assertEqual(segment, reconstructed)

    def test_eq(self):
        ch_a = np.asarray(100 + np.arange(32), dtype=np.uint16)
        ch_b = np.asarray(1000 + np.arange(32), dtype=np.uint16)

        marker_ones = np.ones(16, dtype=bool)
        marker_random = np.asarray(list(range(5)) + list(range(6)) + list(range(5)), dtype=np.uint16)
        marker_zeros = np.zeros(16, dtype=bool)

        segment_1 = TaborSegment.from_sampled(ch_a=ch_a, ch_b=ch_b, marker_a=marker_ones, marker_b=marker_random)
        segment_2 = TaborSegment.from_sampled(ch_a=ch_a, ch_b=ch_a, marker_a=marker_ones, marker_b=marker_random)

        segment_a0 = TaborSegment.from_sampled(ch_a=ch_a, ch_b=ch_b, marker_a=marker_zeros, marker_b=marker_random)
        segment_anone = TaborSegment.from_sampled(ch_a=ch_a, ch_b=ch_b, marker_a=None, marker_b=marker_random)
        segment_none = TaborSegment.from_sampled(ch_a=ch_a, ch_b=ch_b, marker_a=None, marker_b=None)

        self.assertEqual(segment_1, segment_1)
        self.assertNotEqual(segment_1, segment_2)

        self.assertEqual(segment_a0, segment_anone)
        self.assertEqual(segment_anone, segment_a0)
        self.assertEqual(segment_anone, segment_anone)
        self.assertNotEqual(segment_anone, segment_none)
        self.assertEqual(segment_none, segment_none)
        self.assertNotEqual(segment_a0, segment_1)

        all_segments = [segment_1, segment_2, segment_a0, segment_anone, segment_none]
        for seg_a, seg_b in itertools.product(all_segments, all_segments):
            if seg_a == seg_b:
                self.assertEqual(hash(seg_a), hash(seg_b))


class TaborMakeCombinedTest(unittest.TestCase):
    @staticmethod
    def validate_result(tabor_segments, result, fill_value=None):
        pos = 0
        for i, tabor_segment in enumerate(tabor_segments):
            if i > 0:
                if tabor_segment.ch_b is None:
                    if fill_value:
                        np.testing.assert_equal(result[pos:pos + 16],
                                                np.full(16, fill_value=fill_value, dtype=np.uint16))
                else:
                    np.testing.assert_equal(result[pos:pos + 16], np.full(16, tabor_segment.ch_b[0], dtype=np.uint16))
                pos += 16

                if tabor_segment.ch_a is None:
                    if fill_value:
                        np.testing.assert_equal(result[pos:pos + 16],
                                                np.full(16, fill_value=fill_value, dtype=np.uint16))
                else:
                    np.testing.assert_equal(result[pos:pos + 16], np.full(16, tabor_segment.ch_a[0], dtype=np.uint16))
                pos += 16

            for j in range(tabor_segment.num_points // 16):
                if tabor_segment.ch_b is None:
                    if fill_value:
                        np.testing.assert_equal(result[pos:pos + 16],
                                                np.full(16, fill_value=fill_value, dtype=np.uint16))
                else:
                    np.testing.assert_equal(result[pos:pos + 16], tabor_segment.ch_b[j * 16: (j + 1) * 16])
                pos += 16

                if tabor_segment.ch_a is None:
                    if fill_value:
                        np.testing.assert_equal(result[pos:pos + 16],
                                                np.full(16, fill_value=fill_value, dtype=np.uint16))
                else:
                    np.testing.assert_equal(result[pos:pos + 16], tabor_segment.ch_a[j * 16: (j + 1) * 16])
                pos += 16

    def exec_general(self, data_1, data_2):
        tabor_segments = [TaborSegment.from_sampled(d1, d2, None, None) for d1, d2 in zip(data_1, data_2)]
        expected_length = (sum(segment.num_points for segment in tabor_segments) + 16 * (len(tabor_segments) - 1)) * 2

        result = make_combined_wave(tabor_segments)
        self.assertEqual(len(result), expected_length)

        self.validate_result(tabor_segments, result)

        destination_array = np.empty(expected_length, dtype=np.uint16)
        result = make_combined_wave(tabor_segments, destination_array=destination_array)
        self.validate_result(tabor_segments, result)
        self.assertEqual(destination_array.data, result.data)

    def test_make_comb_both(self):
        gen = itertools.count()
        data_1 = [np.fromiter(gen, count=32, dtype=np.uint16),
                  np.fromiter(gen, count=16, dtype=np.uint16),
                  np.fromiter(gen, count=192, dtype=np.uint16)]

        data_2 = [np.fromiter(gen, count=32, dtype=np.uint16),
                  np.fromiter(gen, count=16, dtype=np.uint16),
                  np.fromiter(gen, count=192, dtype=np.uint16)]
        for d in data_2:
            d += 1000

        self.exec_general(data_1, data_2)

    def test_make_single_chan(self):
        gen = itertools.count()
        data_1 = [np.fromiter(gen, count=32, dtype=np.uint16),
                  np.fromiter(gen, count=16, dtype=np.uint16),
                  np.fromiter(gen, count=192, dtype=np.uint16)]

        data_2 = [None]*len(data_1)
        self.exec_general(data_1, data_2)
        self.exec_general(data_2, data_1)

    def test_empty_segment_list(self):
        combined = make_combined_wave([])

        self.assertIsInstance(combined, np.ndarray)
        self.assertIs(combined.dtype, np.dtype('uint16'))
        self.assertEqual(len(combined), 0)


@unittest.skipIf(pytabor in (dummy_modules.dummy_pytabor, None), "Cannot compare to pytabor results")
class TaborMakeCombinedPyTaborCompareTest(TaborMakeCombinedTest):
    def exec_general(self, data_1, data_2, fill_value=None):
        tabor_segments = [TaborSegment.from_sampled(d1, d2, None, None) for d1, d2 in zip(data_1, data_2)]
        expected_length = (sum(segment.num_points for segment in tabor_segments) + 16 * (len(tabor_segments) - 1)) * 2

        offset = 0
        pyte_result = 15000*np.ones(expected_length, dtype=np.uint16)
        for i, segment in enumerate(tabor_segments):
            offset = pytabor.make_combined_wave(segment.ch_a, segment.ch_b,
                                                dest_array=pyte_result, dest_array_offset=offset,
                                                add_idle_pts=i > 0)
        self.assertEqual(expected_length, offset)

        result = make_combined_wave(tabor_segments)
        np.testing.assert_equal(pyte_result, result)

        dest_array = 15000*np.ones(expected_length, dtype=np.uint16)
        result = make_combined_wave(tabor_segments, destination_array=dest_array)
        np.testing.assert_equal(pyte_result, result)
        # test that the destination array data is not copied
        self.assertEqual(dest_array.__array_interface__['data'],
                         result.__array_interface__['data'])

        with self.assertRaises(ValueError):
            make_combined_wave(tabor_segments, destination_array=np.ones(16))<|MERGE_RESOLUTION|>--- conflicted
+++ resolved
@@ -11,14 +11,8 @@
 from teawg import model_properties_dict
 
 from qupulse._program.tabor import TaborException, TaborProgram, \
-<<<<<<< HEAD
-    TaborSegment, TaborSequencing, PlottableProgram, TableDescription, TableEntry, make_combined_wave
-from qupulse._program._loop import MultiChannelProgram, Loop
-from qupulse._program.instructions import InstructionBlock
-=======
     TaborSegment, TaborSequencing, PlottableProgram, TableDescription, make_combined_wave, TableEntry
 from qupulse._program._loop import Loop
->>>>>>> 891979c4
 from qupulse.hardware.util import voltage_to_uint16
 from qupulse.utils.types import TimeType
 from qupulse.expressions import ExpressionScalar
@@ -342,12 +336,17 @@
                 duration_generator=itertools.repeat(1/200),
                 num_channels=4))
 
+            mcp = MultiChannelProgram(InstructionBlock(), tuple())
+            mcp.programs[frozenset(('A', 'B', 'C', 'D'))] = root_loop
             TaborProgram(root_loop, self.instr_props, ('A', 'B'), (None, None), **self.program_entry_kwargs)
 
         root_loop = LoopTests.get_test_loop(WaveformGenerator(
             waveform_data_generator=my_gen(self.waveform_data_generator),
             duration_generator=itertools.repeat(1),
             num_channels=4))
+
+        mcp = MultiChannelProgram(InstructionBlock(), tuple())
+        mcp.programs[frozenset(('A', 'B', 'C', 'D'))] = root_loop
 
         prog = TaborProgram(root_loop, self.instr_props, ('A', 'B'), (None, None), **self.program_entry_kwargs)
 
