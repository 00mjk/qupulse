import unittest
import contextlib
import math
import sys

from typing import Union

import sympy
import numpy as np

from sympy.abc import a, b, c, d, e, f, k, l, m, n, i, j
from sympy import sin, Sum, IndexedBase

a_ = IndexedBase(a)
b_ = IndexedBase(b)
foo_bar = sympy.Symbol('foo____bar')
foo_bar_ = IndexedBase('foo____bar')
scope_n = sympy.Symbol('scope____n')


from qupulse.utils.sympy import sympify as qc_sympify, substitute_with_eval, recursive_substitution, Len,\
    evaluate_lambdified, evaluate_compiled, get_most_simple_representation, get_variables, get_free_symbols,\
    almost_equal, substitute


################################################### SUBSTITUTION #######################################################
simple_substitution_cases = [
    (a*b, {'a': c}, b*c),
    (a*b, {'a': b, 'b': a}, a*b),
    (a*b, {'a': 1, 'b': 2}, 2),
    (foo_bar*b, {'foo.bar': c}, b*c),
    (foo_bar*b, {'b': scope_n}, scope_n*foo_bar),
    (foo_bar*b, {'b': foo_bar, 'foo.bar': b}, foo_bar*b),
    (foo_bar*scope_n, {'foo.bar': scope_n, 'scope.n': foo_bar}, foo_bar*scope_n),
    (foo_bar*b, {'foo.bar': 5, 'b': 0.2}, 0.2*5)
]

elem_func_substitution_cases = [
    (a*b + sin(c), {'a': b, 'c': sympy.pi/2}, b**2 + 1),
    (a*scope_n + sin(foo_bar), {'a': scope_n, 'foo.bar': sympy.pi/2}, scope_n**2 + 1)
]

sum_substitution_cases = [
    (a*b + Sum(c * k, (k, 0, n)), {'a': b, 'b': 2, 'k': 1, 'n': 2}, b*2 + c*(1 + 2)),
    (a*foo_bar + Sum(c * scope_n, (scope_n, 0, n)), {'a': foo_bar, 'foo.bar': 2, 'scope.n': 1, 'n': 2}, foo_bar*2 + c*(1 + 2)),
]

indexed_substitution_cases = [
    (a_[i] * b, {'b': 3}, a_[i] * 3),
    (a_[i] * b, {'a': sympy.Array([1, 2, 3])}, sympy.Array([1, 2, 3])[i] * b),
    (sympy.Array([1, 2, 3])[i] * b, {'i': 1}, 2 * b),
    (foo_bar_[i]*scope_n, {'scope.n': 3}, foo_bar_[i]*3),
    (foo_bar_[i]*scope_n, {'foo.bar': sympy.Array([1, 2, 3])}, sympy.Array([1, 2, 3])[i]*scope_n),
    (sympy.Array([1, 2, 3])[foo_bar]*b, {'foo.bar': 1}, 2*b),
]

vector_valued_cases = [
    (a*b, {'a': sympy.Array([1, 2, 3])}, sympy.Array([1, 2, 3])*b),
    (a*b, {'a': sympy.Array([1, 2, 3]), 'b': sympy.Array([4, 5, 6])}, sympy.Array([4, 10, 18])),
    (foo_bar*b, {'foo.bar': sympy.Array([1, 2, 3])}, sympy.Array([1, 2, 3])*b),
    (foo_bar*b, {'foo.bar': sympy.Array([1, 2, 3]), 'b': sympy.Array([4, 5, 6])}, sympy.Array([4, 10, 18])),
    (foo_bar*scope_n, {'foo.bar': sympy.Array([1, 2, 3]), 'scope.n': sympy.Array([4, 5, 6])}, sympy.Array([4, 10, 18])),
]

full_featured_cases = [
    (Sum(a_[i], (i, 0, Len(a) - 1)), {'a': sympy.Array([1, 2, 3])}, 6),
    (Sum(foo_bar_[i], (i, 0, Len(foo_bar) - 1)), {'foo.bar': sympy.Array([1, 2, 3])}, 6),
]


##################################################### SYMPIFY ##########################################################
simple_sympify = [
    ('a*b', a*b),
    ('a*6', a*6),
    ('sin(a)', sin(a)),
    ('foo.bar*6', foo_bar*6),
    ('sin(foo.bar)', sin(foo_bar))
]

complex_sympify = [
    ('Sum(a, (i, 0, n))', Sum(a, (i, 0, n))),
    ('Sum(foo.bar, (i, 0, scope.n))', Sum(foo_bar, (i, 0, scope_n)))
]

len_sympify = [
    ('len(a)', Len(a)),
    ('Len(a)', Len(a))
]

index_sympify = [
    ('a[i]', a_[i]),
    ('foo.bar[i]', foo_bar_[i])
]


#################################################### EVALUATION ########################################################
eval_simple = [
    (a*b, {'a': 2, 'b': 3}, 6),
    (a*b, {'a': 2, 'b': np.float32(3.5)}, 2*np.float32(3.5)),
    (a+b, {'a': 3.4, 'b': 76.7}, 3.4+76.7),
    (foo_bar+scope_n, {'foo.bar': 1.2, 'scope.n': 3.3}, 1.2+3.3),
    (foo_bar*scope_n, {'foo.bar': 1.2, 'scope.n': np.float32(3.3)}, 1.2*np.float32(3.3)),
    (foo_bar*scope_n, {'foo.bar': 1.2, 'scope.n': 3.3}, 1.2*3.3)
]

eval_many_arguments = [
    (sum(sympy.symbols(list('a_' + str(i) for i in range(300)))), {'a_' + str(i): 1 for i in range(300)}, 300),
    (sum(sympy.symbols(list('scope____a_' + str(i) for i in range(300)))), {'scope.a_' + str(i): 1 for i in range(300)}, 300)
]

eval_simple_functions = [
    (a*sin(b), {'a': 3.5, 'b': 1.2}, 3.5*math.sin(1.2)),
    (a*sin(foo_bar), {'a': 3.5, 'foo.bar': 1.2}, 3.5*math.sin(1.2)),
]

eval_array_values = [
    (a * b, {'a': 2, 'b': np.array([3])}, np.array([6])),
    (a * b, {'a': 2, 'b': np.array([3, 4, 5])}, np.array([6, 8, 10])),
    (a * b, {'a': np.array([2, 3]), 'b': np.array([100, 200])}, np.array([200, 600])),
    (a * foo_bar, {'a': 2, 'foo.bar': np.array([3])}, np.array([6])),
    (a * foo_bar, {'a': 2, 'foo.bar': np.array([3, 4, 5])}, np.array([6, 8, 10])),
    (a * foo_bar, {'a': np.array([2, 3]), 'foo.bar': np.array([100, 200])}, np.array([200, 600])),
]

eval_sum = [
    (Sum(a_[i], (i, 0, Len(a) - 1)), {'a': np.array([1, 2, 3])}, 6),
    (Sum(foo_bar_[i], (i, 0, Len(foo_bar) - 1)), {'foo.bar': np.array([1, 2, 3])}, 6),
]

eval_array_expression = [
    (np.array([a*c, b*c]), {'a': 2, 'b': 3, 'c': 4}, np.array([8, 12])),
    (np.array([a*foo_bar, scope_n*foo_bar]), {'a': 2, 'scope.n': 3, 'foo.bar': 4}, np.array([8, 12]))
]


class TestCase(unittest.TestCase):
    def assertRaises(self, expected_exception, *args, **kwargs):
        if expected_exception is None:
            return contextlib.suppress()
        else:
            return super().assertRaises(expected_exception, *args, **kwargs)


class SympifyTests(TestCase):

    def sympify(self, expression) -> sympy.Expr:
        return qc_sympify(expression)

    def assertEqual1(self, first, second, msg=None):
        if sympy.Eq(first, second):
            return
        raise self.failureException(msg=msg)

    def test_simple_sympify(self) -> None:
        for s, expected in simple_sympify:
            result = self.sympify(s)
            self.assertEqual(expected, result)

    def test_complex_sympify(self) -> None:
        for s, expected in complex_sympify:
            result = self.sympify(s)
            self.assertEqual(expected, result)

    def test_len_sympify(self) -> None:
        for s, expected in len_sympify:
            result = self.sympify(s)
            self.assertEqual(expected, result)

    def test_index_sympify(self) -> None:
        for s, expected in index_sympify:
            result = self.sympify(s)
            self.assertEqual(expected, result)


class SubstitutionTests(TestCase):
    def substitute(self, expression: sympy.Expr, substitutions: dict):
        for key, value in substitutions.items():
            if not isinstance(value, sympy.Expr):
                substitutions[key] = qc_sympify(value)
        return substitute(expression, substitutions, simultaneous=True).doit()

    def test_simple_substitution_cases(self):
        for expr, subs, expected in simple_substitution_cases:
            result = self.substitute(expr, subs)
            self.assertEqual(expected, result, msg=str((expr, subs, expected)))

    def test_elem_func_substitution_cases(self):
        for expr, subs, expected in elem_func_substitution_cases:
            result = self.substitute(expr, subs)
            self.assertEqual(expected, result)

    def test_sum_substitution_cases(self):
        for expr, subs, expected in sum_substitution_cases:
            result = self.substitute(expr, subs)
            self.assertEqual(expected, result)

    def test_indexed_substitution_cases(self):
        if type(self) is SubstitutionTests:
            raise unittest.SkipTest('sympy.Expr.subs does not handle simultaneous substitutions of indexed entities.')

        for expr, subs, expected in indexed_substitution_cases:
            result = self.substitute(expr, subs)
            self.assertEqual(expected, result)

    def test_vector_valued_cases(self):
        if type(self) is SubstitutionTests:
            raise unittest.SkipTest('sympy.Expr.subs does not handle simultaneous substitutions of indexed entities.')

        for expr, subs, expected in vector_valued_cases:
            result = self.substitute(expr, subs)
            self.assertEqual(expected, result, msg="test: {}".format((expr, subs, expected)))

    def test_full_featured_cases(self):
        if type(self) is SubstitutionTests:
            raise unittest.SkipTest('sympy.Expr.subs does not handle simultaneous substitutions of indexed entities.')

        for expr, subs, expected in full_featured_cases:
            result = self.substitute(expr, subs)
            self.assertEqual(expected, result)


class SubstituteWithEvalTests(SubstitutionTests):
    def substitute(self, expression: sympy.Expr, substitutions: dict):
        return substitute_with_eval(expression, substitutions)

    @unittest.expectedFailure
    def test_sum_substitution_cases(self):
        super().test_sum_substitution_cases()

    @unittest.expectedFailure
    def test_full_featured_cases(self):
        super().test_full_featured_cases()


class GetFreeSymbolsTests(TestCase):
    def assert_symbol_sets_equal(self, expected, actual):
        self.assertEqual(len(expected), len(actual))
        self.assertEqual(set(expected), set(actual))

    def test_get_free_symbols(self):
        expr = a * b / 5
        self.assert_symbol_sets_equal([a, b], get_free_symbols(expr))

    def test_get_free_symbols_indexed(self):
        expr = a_[i] * IndexedBase(a*b)[j]
        self.assert_symbol_sets_equal({a, b, i, j}, set(get_free_symbols(expr)))

    def test_get_variables(self):
        expr = a * b / 5
        self.assertEqual({'a', 'b'}, set(get_variables(expr)))

    def test_get_variables_indexed(self):
        expr = a_[i] * IndexedBase(a*b)[j]
        self.assertEqual({'a', 'b', 'i', 'j'}, set(get_variables(expr)))


class EvaluationTestsBase:

    def test_eval_simple(self):
        for expr, parameters, expected in eval_simple:
            result = self.evaluate(expr, parameters)
            self.assertEqual(expected, result)

<<<<<<< HEAD
    def test_eval_many_arguments(self, expected_exception=SyntaxError):
        with self.assertRaises(expected_exception):
            for expr, parameters, expected in eval_many_arguments:
                result = self.evaluate(expr, parameters)
                self.assertEqual(expected, result)
=======
    def test_eval_many_arguments(self):
        for expr, parameters, expected in eval_many_arguments:
            result = self.evaluate(expr, parameters)
            self.assertEqual(result, expected)
>>>>>>> 46f00f70

    def test_eval_simple_functions(self):
        for expr, parameters, expected in eval_simple_functions:
            result = self.evaluate(expr, parameters)
            self.assertEqual(expected, result)

    def test_eval_array_values(self):
        for expr, parameters, expected in eval_array_values:
            result = self.evaluate(expr, parameters)
            np.testing.assert_equal(expected, result)

    def test_eval_sum(self):
        for expr, parameters, expected in eval_sum:
            result = self.evaluate(expr, parameters)
            self.assertEqual(expected, result)

    def test_eval_array_expression(self):
        for expr, parameters, expected in eval_array_expression:
            result = self.evaluate(expr, parameters)
            np.testing.assert_equal(expected, result)


class LamdifiedEvaluationTest(EvaluationTestsBase, unittest.TestCase):

    def evaluate(self, expression: Union[sympy.Expr, np.ndarray], parameters):
        if isinstance(expression, np.ndarray):
            variables = set.union(*map(set, map(get_variables, expression.flat)))
        else:
            variables = get_variables(expression)
        return evaluate_lambdified(expression, variables=list(variables), parameters=parameters, lambdified=None)[0]

    @unittest.skipIf(sys.version_info[0] == 3 and sys.version_info[1] < 7, "causes syntax error for python < 3.7")
    def test_eval_many_arguments(self):
        super().test_eval_many_arguments()


class CompiledEvaluationTest(EvaluationTestsBase, unittest.TestCase):

    def evaluate(self, expression: Union[sympy.Expr, np.ndarray], parameters):
        if isinstance(expression, np.ndarray):
            return self.evaluate(sympy.Array(expression), parameters)

        result, _ = evaluate_compiled(expression, parameters, compiled=None)

        if isinstance(result, (list, tuple)):
            return np.array(result)
        else:
            return result

    def test_eval_many_arguments(self):
        super().test_eval_many_arguments()


class RepresentationTest(unittest.TestCase):
    def test_get_most_simple_representation(self):
        cpl = get_most_simple_representation(qc_sympify('1 + 1j'))
        self.assertIsInstance(cpl, str)
        self.assertTrue(bool(sympy.Eq(sympy.sympify(cpl), 1 + 1j)))

        integer = get_most_simple_representation(qc_sympify('3'))
        self.assertIsInstance(integer, int)
        self.assertEqual(integer, 3)

        flt = get_most_simple_representation(qc_sympify('3.1'))
        self.assertIsInstance(flt, float)
        self.assertEqual(flt, 3.1)

        st = get_most_simple_representation(qc_sympify('a + b'))
        self.assertIsInstance(st, str)
        self.assertEqual(st, 'a + b')

        sym = get_most_simple_representation(qc_sympify('b + foo.bar.test'))
        self.assertIsInstance(sym, str)
        self.assertEqual('b + foo.bar.test', sym)


class AlmostEqualTests(unittest.TestCase):
    def test_almost_equal(self):
        self.assertTrue(almost_equal(sympy.sin(a) * 0.5, sympy.sin(a) / 2))
        self.assertIsNone(almost_equal(sympy.sin(a) * 0.5, sympy.sin(b) / 2))
        self.assertFalse(almost_equal(sympy.sin(a), sympy.sin(a) + 1e-14))

        self.assertTrue(almost_equal(sympy.sin(a), sympy.sin(a) + 1e-14, epsilon=1e-13))


class NamespaceTests(unittest.TestCase):

    def test_sympify_dot_namespace_notations(self) -> None:
        expr = qc_sympify("qubit.a + qubit.spec2.a * 1.3")
        expected = sympy.Add(sympy.Symbol('qubit____a'), sympy.Mul(sympy.Symbol('qubit____spec2____a'), sympy.RealNumber(1.3)))
        self.assertEqual(expected, expr)

    def test_evaluate_lambdified_dot_namespace_notation(self) -> None:
        res = evaluate_lambdified("qubit.a + qubit.spec2.a * 1.3", ["qubit.a", "qubit.spec2.a"], {"qubit.a": 2.1, "qubit.spec2.a": .1}, lambdified=None)
        self.assertEqual(2.23, res[0])

    def test_evaluate_compiled_dot_namespace_notation(self) -> None:
        res = evaluate_compiled("qubit.a + qubit.spec2.a * 1.3", {"qubit.a": 2.1, "qubit.spec2.a": .1})
        self.assertEqual(2.23, res[0])<|MERGE_RESOLUTION|>--- conflicted
+++ resolved
@@ -261,18 +261,10 @@
             result = self.evaluate(expr, parameters)
             self.assertEqual(expected, result)
 
-<<<<<<< HEAD
-    def test_eval_many_arguments(self, expected_exception=SyntaxError):
-        with self.assertRaises(expected_exception):
-            for expr, parameters, expected in eval_many_arguments:
-                result = self.evaluate(expr, parameters)
-                self.assertEqual(expected, result)
-=======
     def test_eval_many_arguments(self):
         for expr, parameters, expected in eval_many_arguments:
             result = self.evaluate(expr, parameters)
             self.assertEqual(result, expected)
->>>>>>> 46f00f70
 
     def test_eval_simple_functions(self):
         for expr, parameters, expected in eval_simple_functions:
