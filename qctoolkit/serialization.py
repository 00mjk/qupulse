--- conflicted
+++ resolved
@@ -10,11 +10,7 @@
 """
 
 from abc import ABCMeta, abstractmethod
-<<<<<<< HEAD
-from typing import Dict, Any, Optional, NamedTuple, Union, MutableMapping
-=======
 from typing import Dict, Any, Optional, NamedTuple, Union, Mapping, MutableMapping
->>>>>>> 9ef8a0fc
 import os
 import zipfile
 import tempfile
