## pending/current ##

- General:
    - Introduce qupulse.utils.isclose (an alias for math.isclose if available)
    - Dropped support for Python 3.4 in setup.py due to incompatible syntax in qupulse.
    - Official support for Python 3.7 has begun.

- Pulse Templates:
    - `AtomicMultichannelPulseTemplate`:
        - Add duration keyword argument & example (see MultiChannelTemplates notebook)
        - Make duration equality check approximate (numeric tolerance)
    - Plotting:
        - Add `time_slice` keyword argument to render() and plot()
<<<<<<< HEAD
    - Add `AbstractPulseTemplate` class
=======
    - `PointPulseTemplate`:
        - Fixed bug in integral evaluation
>>>>>>> 2d954a30

- Expressions:
    - Make ExpressionScalar hashable
    - Fix bug that prevented evaluation of expressions containing some special functions (`erfc`, `factorial`, etc.)

- Parameters:
    - `ConstantParameter` now accepts a `Expression` without free variables as value (given as `Expression` or string)

## 0.2 ##

- General:

    - officially removed support for Python 3.3 (qupulse and dependencies are not compatible anymore)

- Serialization / Storage:

    - Added functionality to easily access available content/identifiers in `PulseStorage` and `StorageBackend`.
    - DEPRECATED `list_contents()` of `StorageBackend` (use `contents property` instead).
    - DEPRECATED: `CachingBackend` because its functionality is a subset of `PulseStorage`.

- Expressions:
    - Fixed bug in `Expression.evaluate_numeric` if result is array of numeric sympy objects

## 0.1.2 ##<|MERGE_RESOLUTION|>--- conflicted
+++ resolved
@@ -11,12 +11,9 @@
         - Make duration equality check approximate (numeric tolerance)
     - Plotting:
         - Add `time_slice` keyword argument to render() and plot()
-<<<<<<< HEAD
     - Add `AbstractPulseTemplate` class
-=======
     - `PointPulseTemplate`:
         - Fixed bug in integral evaluation
->>>>>>> 2d954a30
 
 - Expressions:
     - Make ExpressionScalar hashable
